--- conflicted
+++ resolved
@@ -249,13 +249,9 @@
 	global:
 		io_uring_prep_pipe;
 		io_uring_prep_pipe_direct;
-<<<<<<< HEAD
-} LIBURING_2.11;
-
-LIBURING_2.13 {
-
-} LIBURING_2.12;
-=======
 		io_uring_cqe_nr;
 } LIBURING_2.11;
->>>>>>> e3205c05
+
+LIBURING_2.13 {
+
+} LIBURING_2.12;