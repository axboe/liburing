/* SPDX-License-Identifier: (GPL-2.0 WITH Linux-syscall-note) OR MIT */
/*
 * Header file for the io_uring interface.
 *
 * Copyright (C) 2019 Jens Axboe
 * Copyright (C) 2019 Christoph Hellwig
 */
#ifndef LINUX_IO_URING_H
#define LINUX_IO_URING_H

#include <linux/fs.h>
#include <linux/types.h>
/*
 * this file is shared with liburing and that has to autodetect
 * if linux/time_types.h is available or not, it can
 * define UAPI_LINUX_IO_URING_H_SKIP_LINUX_TIME_TYPES_H
 * if linux/time_types.h is not available
 */
#ifndef UAPI_LINUX_IO_URING_H_SKIP_LINUX_TIME_TYPES_H
#include <linux/time_types.h>
#endif

#ifdef __cplusplus
extern "C" {
#endif

/*
 * IO submission data structure (Submission Queue Entry)
 */
struct io_uring_sqe {
	__u8	opcode;		/* type of operation for this sqe */
	__u8	flags;		/* IOSQE_ flags */
	__u16	ioprio;		/* ioprio for the request */
	__s32	fd;		/* file descriptor to do IO on */
	union {
		__u64	off;	/* offset into file */
		__u64	addr2;
		struct {
			__u32	cmd_op;
			__u32	__pad1;
		};
	};
	union {
		__u64	addr;	/* pointer to buffer or iovecs */
		__u64	splice_off_in;
		struct {
			__u32	level;
			__u32	optname;
		};
	};
	__u32	len;		/* buffer size or number of iovecs */
	union {
		__kernel_rwf_t	rw_flags;
		__u32		fsync_flags;
		__u16		poll_events;	/* compatibility */
		__u32		poll32_events;	/* word-reversed for BE */
		__u32		sync_range_flags;
		__u32		msg_flags;
		__u32		timeout_flags;
		__u32		accept_flags;
		__u32		cancel_flags;
		__u32		open_flags;
		__u32		statx_flags;
		__u32		fadvise_advice;
		__u32		splice_flags;
		__u32		rename_flags;
		__u32		unlink_flags;
		__u32		hardlink_flags;
		__u32		xattr_flags;
		__u32		msg_ring_flags;
		__u32		uring_cmd_flags;
		__u32		waitid_flags;
		__u32		futex_flags;
		__u32		install_fd_flags;
		__u32		nop_flags;
	};
	__u64	user_data;	/* data to be passed back at completion time */
	/* pack this to avoid bogus arm OABI complaints */
	union {
		/* index into fixed buffers, if used */
		__u16	buf_index;
		/* for grouped buffer selection */
		__u16	buf_group;
	} __attribute__((packed));
	/* personality to use, if used */
	__u16	personality;
	union {
		__s32	splice_fd_in;
		__u32	file_index;
		__u32	zcrx_ifq_idx;
		__u32	optlen;
		struct {
			__u16	addr_len;
			__u16	__pad3[1];
		};
	};
	union {
		struct {
			__u64	addr3;
			__u64	__pad2[1];
		};
		__u64	optval;
		/*
		 * If the ring is initialized with IORING_SETUP_SQE128, then
		 * this field is used for 80 bytes of arbitrary command data
		 */
		__u8	cmd[0];
	};
};

/*
 * If sqe->file_index is set to this for opcodes that instantiate a new
 * direct descriptor (like openat/openat2/accept), then io_uring will allocate
 * an available direct descriptor instead of having the application pass one
 * in. The picked direct descriptor will be returned in cqe->res, or -ENFILE
 * if the space is full.
 */
#define IORING_FILE_INDEX_ALLOC		(~0U)

enum io_uring_sqe_flags_bit {
	IOSQE_FIXED_FILE_BIT,
	IOSQE_IO_DRAIN_BIT,
	IOSQE_IO_LINK_BIT,
	IOSQE_IO_HARDLINK_BIT,
	IOSQE_ASYNC_BIT,
	IOSQE_BUFFER_SELECT_BIT,
	IOSQE_CQE_SKIP_SUCCESS_BIT,
};

/*
 * sqe->flags
 */
/* use fixed fileset */
#define IOSQE_FIXED_FILE	(1U << IOSQE_FIXED_FILE_BIT)
/* issue after inflight IO */
#define IOSQE_IO_DRAIN		(1U << IOSQE_IO_DRAIN_BIT)
/* links next sqe */
#define IOSQE_IO_LINK		(1U << IOSQE_IO_LINK_BIT)
/* like LINK, but stronger */
#define IOSQE_IO_HARDLINK	(1U << IOSQE_IO_HARDLINK_BIT)
/* always go async */
#define IOSQE_ASYNC		(1U << IOSQE_ASYNC_BIT)
/* select buffer from sqe->buf_group */
#define IOSQE_BUFFER_SELECT	(1U << IOSQE_BUFFER_SELECT_BIT)
/* don't post CQE if request succeeded */
#define IOSQE_CQE_SKIP_SUCCESS	(1U << IOSQE_CQE_SKIP_SUCCESS_BIT)

/*
 * io_uring_setup() flags
 */
#define IORING_SETUP_IOPOLL	(1U << 0)	/* io_context is polled */
#define IORING_SETUP_SQPOLL	(1U << 1)	/* SQ poll thread */
#define IORING_SETUP_SQ_AFF	(1U << 2)	/* sq_thread_cpu is valid */
#define IORING_SETUP_CQSIZE	(1U << 3)	/* app defines CQ size */
#define IORING_SETUP_CLAMP	(1U << 4)	/* clamp SQ/CQ ring sizes */
#define IORING_SETUP_ATTACH_WQ	(1U << 5)	/* attach to existing wq */
#define IORING_SETUP_R_DISABLED	(1U << 6)	/* start with ring disabled */
#define IORING_SETUP_SUBMIT_ALL	(1U << 7)	/* continue submit on error */
/*
 * Cooperative task running. When requests complete, they often require
 * forcing the submitter to transition to the kernel to complete. If this
 * flag is set, work will be done when the task transitions anyway, rather
 * than force an inter-processor interrupt reschedule. This avoids interrupting
 * a task running in userspace, and saves an IPI.
 */
#define IORING_SETUP_COOP_TASKRUN	(1U << 8)
/*
 * If COOP_TASKRUN is set, get notified if task work is available for
 * running and a kernel transition would be needed to run it. This sets
 * IORING_SQ_TASKRUN in the sq ring flags. Not valid with COOP_TASKRUN.
 */
#define IORING_SETUP_TASKRUN_FLAG	(1U << 9)
#define IORING_SETUP_SQE128		(1U << 10) /* SQEs are 128 byte */
#define IORING_SETUP_CQE32		(1U << 11) /* CQEs are 32 byte */
/*
 * Only one task is allowed to submit requests
 */
#define IORING_SETUP_SINGLE_ISSUER	(1U << 12)

/*
 * Defer running task work to get events.
 * Rather than running bits of task work whenever the task transitions
 * try to do it just before it is needed.
 */
#define IORING_SETUP_DEFER_TASKRUN	(1U << 13)

/*
 * Application provides the memory for the rings
 */
#define IORING_SETUP_NO_MMAP		(1U << 14)

/*
 * Register the ring fd in itself for use with
 * IORING_REGISTER_USE_REGISTERED_RING; return a registered fd index rather
 * than an fd.
 */
#define IORING_SETUP_REGISTERED_FD_ONLY	(1U << 15)

/*
 * Removes indirection through the SQ index array.
 */
#define IORING_SETUP_NO_SQARRAY		(1U << 16)

enum io_uring_op {
	IORING_OP_NOP,
	IORING_OP_READV,
	IORING_OP_WRITEV,
	IORING_OP_FSYNC,
	IORING_OP_READ_FIXED,
	IORING_OP_WRITE_FIXED,
	IORING_OP_POLL_ADD,
	IORING_OP_POLL_REMOVE,
	IORING_OP_SYNC_FILE_RANGE,
	IORING_OP_SENDMSG,
	IORING_OP_RECVMSG,
	IORING_OP_TIMEOUT,
	IORING_OP_TIMEOUT_REMOVE,
	IORING_OP_ACCEPT,
	IORING_OP_ASYNC_CANCEL,
	IORING_OP_LINK_TIMEOUT,
	IORING_OP_CONNECT,
	IORING_OP_FALLOCATE,
	IORING_OP_OPENAT,
	IORING_OP_CLOSE,
	IORING_OP_FILES_UPDATE,
	IORING_OP_STATX,
	IORING_OP_READ,
	IORING_OP_WRITE,
	IORING_OP_FADVISE,
	IORING_OP_MADVISE,
	IORING_OP_SEND,
	IORING_OP_RECV,
	IORING_OP_OPENAT2,
	IORING_OP_EPOLL_CTL,
	IORING_OP_SPLICE,
	IORING_OP_PROVIDE_BUFFERS,
	IORING_OP_REMOVE_BUFFERS,
	IORING_OP_TEE,
	IORING_OP_SHUTDOWN,
	IORING_OP_RENAMEAT,
	IORING_OP_UNLINKAT,
	IORING_OP_MKDIRAT,
	IORING_OP_SYMLINKAT,
	IORING_OP_LINKAT,
	IORING_OP_MSG_RING,
	IORING_OP_FSETXATTR,
	IORING_OP_SETXATTR,
	IORING_OP_FGETXATTR,
	IORING_OP_GETXATTR,
	IORING_OP_SOCKET,
	IORING_OP_URING_CMD,
	IORING_OP_SEND_ZC,
	IORING_OP_SENDMSG_ZC,
	IORING_OP_READ_MULTISHOT,
	IORING_OP_WAITID,
	IORING_OP_FUTEX_WAIT,
	IORING_OP_FUTEX_WAKE,
	IORING_OP_FUTEX_WAITV,
	IORING_OP_FIXED_FD_INSTALL,
	IORING_OP_FTRUNCATE,
	IORING_OP_BIND,
	IORING_OP_LISTEN,
	IORING_OP_RECV_ZC,

	/* this goes last, obviously */
	IORING_OP_LAST,
};

/*
 * sqe->uring_cmd_flags		top 8bits aren't available for userspace
 * IORING_URING_CMD_FIXED	use registered buffer; pass this flag
 *				along with setting sqe->buf_index.
 */
#define IORING_URING_CMD_FIXED	(1U << 0)
#define IORING_URING_CMD_MASK	IORING_URING_CMD_FIXED


/*
 * sqe->fsync_flags
 */
#define IORING_FSYNC_DATASYNC	(1U << 0)

/*
 * sqe->timeout_flags
 */
#define IORING_TIMEOUT_ABS		(1U << 0)
#define IORING_TIMEOUT_UPDATE		(1U << 1)
#define IORING_TIMEOUT_BOOTTIME		(1U << 2)
#define IORING_TIMEOUT_REALTIME		(1U << 3)
#define IORING_LINK_TIMEOUT_UPDATE	(1U << 4)
#define IORING_TIMEOUT_ETIME_SUCCESS	(1U << 5)
#define IORING_TIMEOUT_MULTISHOT	(1U << 6)
#define IORING_TIMEOUT_CLOCK_MASK	(IORING_TIMEOUT_BOOTTIME | IORING_TIMEOUT_REALTIME)
#define IORING_TIMEOUT_UPDATE_MASK	(IORING_TIMEOUT_UPDATE | IORING_LINK_TIMEOUT_UPDATE)
/*
 * sqe->splice_flags
 * extends splice(2) flags
 */
#define SPLICE_F_FD_IN_FIXED	(1U << 31) /* the last bit of __u32 */

/*
 * POLL_ADD flags. Note that since sqe->poll_events is the flag space, the
 * command flags for POLL_ADD are stored in sqe->len.
 *
 * IORING_POLL_ADD_MULTI	Multishot poll. Sets IORING_CQE_F_MORE if
 *				the poll handler will continue to report
 *				CQEs on behalf of the same SQE.
 *
 * IORING_POLL_UPDATE		Update existing poll request, matching
 *				sqe->addr as the old user_data field.
 *
 * IORING_POLL_LEVEL		Level triggered poll.
 */
#define IORING_POLL_ADD_MULTI	(1U << 0)
#define IORING_POLL_UPDATE_EVENTS	(1U << 1)
#define IORING_POLL_UPDATE_USER_DATA	(1U << 2)
#define IORING_POLL_ADD_LEVEL		(1U << 3)

/*
 * ASYNC_CANCEL flags.
 *
 * IORING_ASYNC_CANCEL_ALL	Cancel all requests that match the given key
 * IORING_ASYNC_CANCEL_FD	Key off 'fd' for cancelation rather than the
 *				request 'user_data'
 * IORING_ASYNC_CANCEL_ANY	Match any request
 * IORING_ASYNC_CANCEL_FD_FIXED	'fd' passed in is a fixed descriptor
 * IORING_ASYNC_CANCEL_USERDATA	Match on user_data, default for no other key
 * IORING_ASYNC_CANCEL_OP	Match request based on opcode
 */
#define IORING_ASYNC_CANCEL_ALL	(1U << 0)
#define IORING_ASYNC_CANCEL_FD	(1U << 1)
#define IORING_ASYNC_CANCEL_ANY	(1U << 2)
#define IORING_ASYNC_CANCEL_FD_FIXED	(1U << 3)
#define IORING_ASYNC_CANCEL_USERDATA	(1U << 4)
#define IORING_ASYNC_CANCEL_OP	(1U << 5)

/*
 * send/sendmsg and recv/recvmsg flags (sqe->ioprio)
 *
 * IORING_RECVSEND_POLL_FIRST	If set, instead of first attempting to send
 *				or receive and arm poll if that yields an
 *				-EAGAIN result, arm poll upfront and skip
 *				the initial transfer attempt.
 *
 * IORING_RECV_MULTISHOT	Multishot recv. Sets IORING_CQE_F_MORE if
 *				the handler will continue to report
 *				CQEs on behalf of the same SQE.
 *
 * IORING_RECVSEND_FIXED_BUF	Use registered buffers, the index is stored in
 *				the buf_index field.
 *
 * IORING_SEND_ZC_REPORT_USAGE
 *				If set, SEND[MSG]_ZC should report
 *				the zerocopy usage in cqe.res
 *				for the IORING_CQE_F_NOTIF cqe.
 *				0 is reported if zerocopy was actually possible.
 *				IORING_NOTIF_USAGE_ZC_COPIED if data was copied
 *				(at least partially).
 *
 * IORING_RECVSEND_BUNDLE	Used with IOSQE_BUFFER_SELECT. If set, send or
 *				recv will grab as many buffers from the buffer
 *				group ID given and send them all. The completion
 *				result 	will be the number of buffers send, with
 *				the starting buffer ID in cqe->flags as per
 *				usual for provided buffer usage. The buffers
 *				will be	contigious from the starting buffer ID.
 */
#define IORING_RECVSEND_POLL_FIRST	(1U << 0)
#define IORING_RECV_MULTISHOT		(1U << 1)
#define IORING_RECVSEND_FIXED_BUF	(1U << 2)
#define IORING_SEND_ZC_REPORT_USAGE	(1U << 3)
#define IORING_RECVSEND_BUNDLE		(1U << 4)

/*
 * cqe.res for IORING_CQE_F_NOTIF if
 * IORING_SEND_ZC_REPORT_USAGE was requested
 *
 * It should be treated as a flag, all other
 * bits of cqe.res should be treated as reserved!
 */
#define IORING_NOTIF_USAGE_ZC_COPIED    (1U << 31)

/*
 * accept flags stored in sqe->ioprio
 */
#define IORING_ACCEPT_MULTISHOT	(1U << 0)
#define IORING_ACCEPT_DONTWAIT	(1U << 1)
#define IORING_ACCEPT_POLL_FIRST	(1U << 2)

/*
 * IORING_OP_MSG_RING command types, stored in sqe->addr
 */
enum io_uring_msg_ring_flags {
	IORING_MSG_DATA,	/* pass sqe->len as 'res' and off as user_data */
	IORING_MSG_SEND_FD,	/* send a registered fd to another ring */
};

/*
 * IORING_OP_MSG_RING flags (sqe->msg_ring_flags)
 *
 * IORING_MSG_RING_CQE_SKIP	Don't post a CQE to the target ring. Not
 *				applicable for IORING_MSG_DATA, obviously.
 */
#define IORING_MSG_RING_CQE_SKIP	(1U << 0)
/* Pass through the flags from sqe->file_index to cqe->flags */
#define IORING_MSG_RING_FLAGS_PASS	(1U << 1)

/*
 * IORING_OP_FIXED_FD_INSTALL flags (sqe->install_fd_flags)
 *
 * IORING_FIXED_FD_NO_CLOEXEC	Don't mark the fd as O_CLOEXEC
 */
#define IORING_FIXED_FD_NO_CLOEXEC	(1U << 0)

/*
 * IORING_OP_NOP flags (sqe->nop_flags)
 *
 * IORING_NOP_INJECT_RESULT	Inject result from sqe->result
 */
#define IORING_NOP_INJECT_RESULT	(1U << 0)

/*
 * IO completion data structure (Completion Queue Entry)
 */
struct io_uring_cqe {
	__u64	user_data;	/* sqe->user_data value passed back */
	__s32	res;		/* result code for this event */
	__u32	flags;

	/*
	 * If the ring is initialized with IORING_SETUP_CQE32, then this field
	 * contains 16-bytes of padding, doubling the size of the CQE.
	 */
	__u64 big_cqe[];
};

/*
 * cqe->flags
 *
 * IORING_CQE_F_BUFFER	If set, the upper 16 bits are the buffer ID
 * IORING_CQE_F_MORE	If set, parent SQE will generate more CQE entries
 * IORING_CQE_F_SOCK_NONEMPTY	If set, more data to read after socket recv
 * IORING_CQE_F_NOTIF	Set for notification CQEs. Can be used to distinct
 * 			them from sends.
 * IORING_CQE_F_BUF_MORE If set, the buffer ID set in the completion will get
 *			more completions. In other words, the buffer is being
 *			partially consumed, and will be used by the kernel for
 *			more completions. This is only set for buffers used via
 *			the incremental buffer consumption, as provided by
 *			a ring buffer setup with IOU_PBUF_RING_INC. For any
 *			other provided buffer type, all completions with a
 *			buffer passed back is automatically returned to the
 *			application.
 */
#define IORING_CQE_F_BUFFER		(1U << 0)
#define IORING_CQE_F_MORE		(1U << 1)
#define IORING_CQE_F_SOCK_NONEMPTY	(1U << 2)
#define IORING_CQE_F_NOTIF		(1U << 3)
#define IORING_CQE_F_BUF_MORE		(1U << 4)

#define IORING_CQE_BUFFER_SHIFT		16

/*
 * Magic offsets for the application to mmap the data it needs
 */
#define IORING_OFF_SQ_RING		0ULL
#define IORING_OFF_CQ_RING		0x8000000ULL
#define IORING_OFF_SQES			0x10000000ULL
#define IORING_OFF_PBUF_RING		0x80000000ULL
#define IORING_OFF_PBUF_SHIFT		16
#define IORING_OFF_MMAP_MASK		0xf8000000ULL
#define IORING_OFF_RQ_RING		0x20000000ULL
#define IORING_OFF_RQ_SHIFT		16

/*
 * Filled with the offset for mmap(2)
 */
struct io_sqring_offsets {
	__u32 head;
	__u32 tail;
	__u32 ring_mask;
	__u32 ring_entries;
	__u32 flags;
	__u32 dropped;
	__u32 array;
	__u32 resv1;
	__u64 user_addr;
};

/*
 * sq_ring->flags
 */
#define IORING_SQ_NEED_WAKEUP	(1U << 0) /* needs io_uring_enter wakeup */
#define IORING_SQ_CQ_OVERFLOW	(1U << 1) /* CQ ring is overflown */
#define IORING_SQ_TASKRUN	(1U << 2) /* task should enter the kernel */

struct io_cqring_offsets {
	__u32 head;
	__u32 tail;
	__u32 ring_mask;
	__u32 ring_entries;
	__u32 overflow;
	__u32 cqes;
	__u32 flags;
	__u32 resv1;
	__u64 user_addr;
};

/*
 * cq_ring->flags
 */

/* disable eventfd notifications */
#define IORING_CQ_EVENTFD_DISABLED	(1U << 0)

/*
 * io_uring_enter(2) flags
 */
#define IORING_ENTER_GETEVENTS		(1U << 0)
#define IORING_ENTER_SQ_WAKEUP		(1U << 1)
#define IORING_ENTER_SQ_WAIT		(1U << 2)
#define IORING_ENTER_EXT_ARG		(1U << 3)
#define IORING_ENTER_REGISTERED_RING	(1U << 4)
#define IORING_ENTER_ABS_TIMER		(1U << 5)

/*
 * Passed in for io_uring_setup(2). Copied back with updated info on success
 */
struct io_uring_params {
	__u32 sq_entries;
	__u32 cq_entries;
	__u32 flags;
	__u32 sq_thread_cpu;
	__u32 sq_thread_idle;
	__u32 features;
	__u32 wq_fd;
	__u32 resv[3];
	struct io_sqring_offsets sq_off;
	struct io_cqring_offsets cq_off;
};

/*
 * io_uring_params->features flags
 */
#define IORING_FEAT_SINGLE_MMAP		(1U << 0)
#define IORING_FEAT_NODROP		(1U << 1)
#define IORING_FEAT_SUBMIT_STABLE	(1U << 2)
#define IORING_FEAT_RW_CUR_POS		(1U << 3)
#define IORING_FEAT_CUR_PERSONALITY	(1U << 4)
#define IORING_FEAT_FAST_POLL		(1U << 5)
#define IORING_FEAT_POLL_32BITS 	(1U << 6)
#define IORING_FEAT_SQPOLL_NONFIXED	(1U << 7)
#define IORING_FEAT_EXT_ARG		(1U << 8)
#define IORING_FEAT_NATIVE_WORKERS	(1U << 9)
#define IORING_FEAT_RSRC_TAGS		(1U << 10)
#define IORING_FEAT_CQE_SKIP		(1U << 11)
#define IORING_FEAT_LINKED_FILE		(1U << 12)
#define IORING_FEAT_REG_REG_RING	(1U << 13)
#define IORING_FEAT_RECVSEND_BUNDLE	(1U << 14)
#define IORING_FEAT_MIN_TIMEOUT		(1U << 15)

/*
 * io_uring_register(2) opcodes and arguments
 */
enum io_uring_register_op {
	IORING_REGISTER_BUFFERS			= 0,
	IORING_UNREGISTER_BUFFERS		= 1,
	IORING_REGISTER_FILES			= 2,
	IORING_UNREGISTER_FILES			= 3,
	IORING_REGISTER_EVENTFD			= 4,
	IORING_UNREGISTER_EVENTFD		= 5,
	IORING_REGISTER_FILES_UPDATE		= 6,
	IORING_REGISTER_EVENTFD_ASYNC		= 7,
	IORING_REGISTER_PROBE			= 8,
	IORING_REGISTER_PERSONALITY		= 9,
	IORING_UNREGISTER_PERSONALITY		= 10,
	IORING_REGISTER_RESTRICTIONS		= 11,
	IORING_REGISTER_ENABLE_RINGS		= 12,

	/* extended with tagging */
	IORING_REGISTER_FILES2			= 13,
	IORING_REGISTER_FILES_UPDATE2		= 14,
	IORING_REGISTER_BUFFERS2		= 15,
	IORING_REGISTER_BUFFERS_UPDATE		= 16,

	/* set/clear io-wq thread affinities */
	IORING_REGISTER_IOWQ_AFF		= 17,
	IORING_UNREGISTER_IOWQ_AFF		= 18,

	/* set/get max number of io-wq workers */
	IORING_REGISTER_IOWQ_MAX_WORKERS	= 19,

	/* register/unregister io_uring fd with the ring */
	IORING_REGISTER_RING_FDS		= 20,
	IORING_UNREGISTER_RING_FDS		= 21,

	/* register ring based provide buffer group */
	IORING_REGISTER_PBUF_RING		= 22,
	IORING_UNREGISTER_PBUF_RING		= 23,

	/* sync cancelation API */
	IORING_REGISTER_SYNC_CANCEL		= 24,

	/* register a range of fixed file slots for automatic slot allocation */
	IORING_REGISTER_FILE_ALLOC_RANGE	= 25,

	/* return status information for a buffer group */
	IORING_REGISTER_PBUF_STATUS		= 26,

	/* set/clear busy poll settings */
	IORING_REGISTER_NAPI			= 27,
	IORING_UNREGISTER_NAPI			= 28,

	IORING_REGISTER_CLOCK			= 29,

	/* clone registered buffers from source ring to current ring */
	IORING_REGISTER_CLONE_BUFFERS		= 30,

<<<<<<< HEAD
=======
	/* send MSG_RING without having a ring */
	IORING_REGISTER_SEND_MSG_RING		= 31,

	/* register a netdev hw rx queue for zerocopy */
	IORING_REGISTER_ZCRX_IFQ		= 32,

>>>>>>> 1ff3dfcd
	/* this goes last */
	IORING_REGISTER_LAST,

	/* flag added to the opcode to use a registered ring fd */
	IORING_REGISTER_USE_REGISTERED_RING	= 1U << 31
};

/* io-wq worker categories */
enum io_wq_type {
	IO_WQ_BOUND,
	IO_WQ_UNBOUND,
};

/* deprecated, see struct io_uring_rsrc_update */
struct io_uring_files_update {
	__u32 offset;
	__u32 resv;
	__aligned_u64 /* __s32 * */ fds;
};

/*
 * Register a fully sparse file space, rather than pass in an array of all
 * -1 file descriptors.
 */
#define IORING_RSRC_REGISTER_SPARSE	(1U << 0)

struct io_uring_rsrc_register {
	__u32 nr;
	__u32 flags;
	__u64 resv2;
	__aligned_u64 data;
	__aligned_u64 tags;
};

struct io_uring_rsrc_update {
	__u32 offset;
	__u32 resv;
	__aligned_u64 data;
};

struct io_uring_rsrc_update2 {
	__u32 offset;
	__u32 resv;
	__aligned_u64 data;
	__aligned_u64 tags;
	__u32 nr;
	__u32 resv2;
};

/* Skip updating fd indexes set to this value in the fd table */
#define IORING_REGISTER_FILES_SKIP	(-2)

#define IO_URING_OP_SUPPORTED	(1U << 0)

struct io_uring_probe_op {
	__u8 op;
	__u8 resv;
	__u16 flags;	/* IO_URING_OP_* flags */
	__u32 resv2;
};

struct io_uring_probe {
	__u8 last_op;	/* last opcode supported */
	__u8 ops_len;	/* length of ops[] array below */
	__u16 resv;
	__u32 resv2[3];
	struct io_uring_probe_op ops[];
};

struct io_uring_restriction {
	__u16 opcode;
	union {
		__u8 register_op; /* IORING_RESTRICTION_REGISTER_OP */
		__u8 sqe_op;      /* IORING_RESTRICTION_SQE_OP */
		__u8 sqe_flags;   /* IORING_RESTRICTION_SQE_FLAGS_* */
	};
	__u8 resv;
	__u32 resv2[3];
};

struct io_uring_clock_register {
	__u32	clockid;
	__u32	__resv[3];
};

enum {
	IORING_REGISTER_SRC_REGISTERED = 1,
};

struct io_uring_clone_buffers {
	__u32	src_fd;
	__u32	flags;
	__u32	pad[6];
};

struct io_uring_buf {
	__u64	addr;
	__u32	len;
	__u16	bid;
	__u16	resv;
};

struct io_uring_buf_ring {
	union {
		/*
		 * To avoid spilling into more pages than we need to, the
		 * ring tail is overlaid with the io_uring_buf->resv field.
		 */
		struct {
			__u64	resv1;
			__u32	resv2;
			__u16	resv3;
			__u16	tail;
		};
		struct io_uring_buf	bufs[0];
	};
};

/*
 * Flags for IORING_REGISTER_PBUF_RING.
 *
 * IOU_PBUF_RING_MMAP:	If set, kernel will allocate the memory for the ring.
 *			The application must not set a ring_addr in struct
 *			io_uring_buf_reg, instead it must subsequently call
 *			mmap(2) with the offset set as:
 *			IORING_OFF_PBUF_RING | (bgid << IORING_OFF_PBUF_SHIFT)
 *			to get a virtual mapping for the ring.
 * IOU_PBUF_RING_INC:	If set, buffers consumed from this buffer ring can be
 *			consumed incrementally. Normally one (or more) buffers
 *			are fully consumed. With incremental consumptions, it's
 *			feasible to register big ranges of buffers, and each
 *			use of it will consume only as much as it needs. This
 *			requires that both the kernel and application keep
 *			track of where the current read/recv index is at.
 */
enum io_uring_register_pbuf_ring_flags {
	IOU_PBUF_RING_MMAP	= 1,
	IOU_PBUF_RING_INC	= 2,
};

/* argument for IORING_(UN)REGISTER_PBUF_RING */
struct io_uring_buf_reg {
	__u64	ring_addr;
	__u32	ring_entries;
	__u16	bgid;
	__u16	flags;
	__u64	resv[3];
};

/* argument for IORING_REGISTER_PBUF_STATUS */
struct io_uring_buf_status {
	__u32	buf_group;	/* input */
	__u32	head;		/* output */
	__u32	resv[8];
};

/* argument for IORING_(UN)REGISTER_NAPI */
struct io_uring_napi {
	__u32	busy_poll_to;
	__u8	prefer_busy_poll;
	__u8	pad[3];
	__u64	resv;
};

/*
 * io_uring_restriction->opcode values
 */
enum io_uring_register_restriction_op {
	/* Allow an io_uring_register(2) opcode */
	IORING_RESTRICTION_REGISTER_OP		= 0,

	/* Allow an sqe opcode */
	IORING_RESTRICTION_SQE_OP		= 1,

	/* Allow sqe flags */
	IORING_RESTRICTION_SQE_FLAGS_ALLOWED	= 2,

	/* Require sqe flags (these flags must be set on each submission) */
	IORING_RESTRICTION_SQE_FLAGS_REQUIRED	= 3,

	IORING_RESTRICTION_LAST
};

struct io_uring_getevents_arg {
	__u64	sigmask;
	__u32	sigmask_sz;
	__u32	min_wait_usec;
	__u64	ts;
};

/*
 * Argument for IORING_REGISTER_SYNC_CANCEL
 */
struct io_uring_sync_cancel_reg {
	__u64				addr;
	__s32				fd;
	__u32				flags;
	struct __kernel_timespec	timeout;
	__u8				opcode;
	__u8				pad[7];
	__u64				pad2[3];
};

/*
 * Argument for IORING_REGISTER_FILE_ALLOC_RANGE
 * The range is specified as [off, off + len)
 */
struct io_uring_file_index_range {
	__u32	off;
	__u32	len;
	__u64	resv;
};

struct io_uring_recvmsg_out {
	__u32 namelen;
	__u32 controllen;
	__u32 payloadlen;
	__u32 flags;
};

/*
 * Argument for IORING_OP_URING_CMD when file is a socket
 */
enum io_uring_socket_op {
	SOCKET_URING_OP_SIOCINQ		= 0,
	SOCKET_URING_OP_SIOCOUTQ,
	SOCKET_URING_OP_GETSOCKOPT,
	SOCKET_URING_OP_SETSOCKOPT,
};

/* Zero copy receive refill queue entry */
struct io_uring_zcrx_rqe {
	__u64	off;
	__u32	len;
	__u32	__pad;
};

struct io_uring_zcrx_cqe {
	__u64	off;
	__u64	__pad;
};

/* The bit from which area id is encoded into offsets */
#define IORING_ZCRX_AREA_SHIFT	48
#define IORING_ZCRX_AREA_MASK	(~(((__u64)1 << IORING_ZCRX_AREA_SHIFT) - 1))

struct io_uring_zcrx_offsets {
	__u32	head;
	__u32	tail;
	__u32	rqes;
	__u32	mmap_sz;
	__u64	__resv[2];
};

struct io_uring_zcrx_area_reg {
	__u64	addr;
	__u64	len;
	__u64	rq_area_token;
	__u32	flags;
	__u32	__resv1;
	__u64	__resv2[2];
};

/*
 * Argument for IORING_REGISTER_ZCRX_IFQ
 */
struct io_uring_zcrx_ifq_reg {
	__u32	if_idx;
	__u32	if_rxq;
	__u32	rq_entries;
	__u32	flags;

	__u64	area_ptr; /* pointer to struct io_uring_zcrx_area_reg */
	struct io_uring_zcrx_offsets offsets;
	__u64	__resv[3];
};

#ifdef __cplusplus
}
#endif

#endif<|MERGE_RESOLUTION|>--- conflicted
+++ resolved
@@ -616,15 +616,12 @@
 	/* clone registered buffers from source ring to current ring */
 	IORING_REGISTER_CLONE_BUFFERS		= 30,
 
-<<<<<<< HEAD
-=======
 	/* send MSG_RING without having a ring */
 	IORING_REGISTER_SEND_MSG_RING		= 31,
 
 	/* register a netdev hw rx queue for zerocopy */
 	IORING_REGISTER_ZCRX_IFQ		= 32,
 
->>>>>>> 1ff3dfcd
 	/* this goes last */
 	IORING_REGISTER_LAST,
 
