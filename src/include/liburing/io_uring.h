/* SPDX-License-Identifier: (GPL-2.0 WITH Linux-syscall-note) OR MIT */
/*
 * Header file for the io_uring interface.
 *
 * Copyright (C) 2019 Jens Axboe
 * Copyright (C) 2019 Christoph Hellwig
 */
#ifndef LINUX_IO_URING_H
#define LINUX_IO_URING_H

#include <linux/fs.h>
#include <linux/types.h>
/*
 * this file is shared with liburing and that has to autodetect
 * if linux/time_types.h is available or not, it can
 * define UAPI_LINUX_IO_URING_H_SKIP_LINUX_TIME_TYPES_H
 * if linux/time_types.h is not available
 */
#ifndef UAPI_LINUX_IO_URING_H_SKIP_LINUX_TIME_TYPES_H
#include <linux/time_types.h>
#endif

#ifdef __cplusplus
extern "C" {
#endif

/*
 * IO submission data structure (Submission Queue Entry)
 */
struct io_uring_sqe {
	__u8	opcode;		/* type of operation for this sqe */
	__u8	flags;		/* IOSQE_ flags */
	__u16	ioprio;		/* ioprio for the request */
	__s32	fd;		/* file descriptor to do IO on */
	union {
		__u64	off;	/* offset into file */
		__u64	addr2;
		struct {
			__u32	cmd_op;
			__u32	__pad1;
		};
	};
	union {
		__u64	addr;	/* pointer to buffer or iovecs */
		__u64	splice_off_in;
		struct {
			__u32	level;
			__u32	optname;
		};
	};
	__u32	len;		/* buffer size or number of iovecs */
	union {
		__kernel_rwf_t	rw_flags;
		__u32		fsync_flags;
		__u16		poll_events;	/* compatibility */
		__u32		poll32_events;	/* word-reversed for BE */
		__u32		sync_range_flags;
		__u32		msg_flags;
		__u32		timeout_flags;
		__u32		accept_flags;
		__u32		cancel_flags;
		__u32		open_flags;
		__u32		statx_flags;
		__u32		fadvise_advice;
		__u32		splice_flags;
		__u32		rename_flags;
		__u32		unlink_flags;
		__u32		hardlink_flags;
		__u32		xattr_flags;
		__u32		msg_ring_flags;
		__u32		uring_cmd_flags;
		__u32		waitid_flags;
		__u32		futex_flags;
		__u32		install_fd_flags;
		__u32		nop_flags;
	};
	__u64	user_data;	/* data to be passed back at completion time */
	/* pack this to avoid bogus arm OABI complaints */
	union {
		/* index into fixed buffers, if used */
		__u16	buf_index;
		/* for grouped buffer selection */
		__u16	buf_group;
	} __attribute__((packed));
	/* personality to use, if used */
	__u16	personality;
	union {
		__s32	splice_fd_in;
		__u32	file_index;
		__u32	optlen;
		struct {
			__u16	addr_len;
			__u16	__pad3[1];
		};
	};
	union {
		struct {
			__u64	addr3;
			__u64	__pad2[1];
		};
		__u64	optval;
		/*
		 * If the ring is initialized with IORING_SETUP_SQE128, then
		 * this field is used for 80 bytes of arbitrary command data
		 */
		__u8	cmd[0];
	};
};

/*
 * If sqe->file_index is set to this for opcodes that instantiate a new
 * direct descriptor (like openat/openat2/accept), then io_uring will allocate
 * an available direct descriptor instead of having the application pass one
 * in. The picked direct descriptor will be returned in cqe->res, or -ENFILE
 * if the space is full.
 */
#define IORING_FILE_INDEX_ALLOC		(~0U)

enum {
	IOSQE_FIXED_FILE_BIT,
	IOSQE_IO_DRAIN_BIT,
	IOSQE_IO_LINK_BIT,
	IOSQE_IO_HARDLINK_BIT,
	IOSQE_ASYNC_BIT,
	IOSQE_BUFFER_SELECT_BIT,
	IOSQE_CQE_SKIP_SUCCESS_BIT,
};

/*
 * sqe->flags
 */
/* use fixed fileset */
#define IOSQE_FIXED_FILE	(1U << IOSQE_FIXED_FILE_BIT)
/* issue after inflight IO */
#define IOSQE_IO_DRAIN		(1U << IOSQE_IO_DRAIN_BIT)
/* links next sqe */
#define IOSQE_IO_LINK		(1U << IOSQE_IO_LINK_BIT)
/* like LINK, but stronger */
#define IOSQE_IO_HARDLINK	(1U << IOSQE_IO_HARDLINK_BIT)
/* always go async */
#define IOSQE_ASYNC		(1U << IOSQE_ASYNC_BIT)
/* select buffer from sqe->buf_group */
#define IOSQE_BUFFER_SELECT	(1U << IOSQE_BUFFER_SELECT_BIT)
/* don't post CQE if request succeeded */
#define IOSQE_CQE_SKIP_SUCCESS	(1U << IOSQE_CQE_SKIP_SUCCESS_BIT)

/*
 * io_uring_setup() flags
 */
#define IORING_SETUP_IOPOLL	(1U << 0)	/* io_context is polled */
#define IORING_SETUP_SQPOLL	(1U << 1)	/* SQ poll thread */
#define IORING_SETUP_SQ_AFF	(1U << 2)	/* sq_thread_cpu is valid */
#define IORING_SETUP_CQSIZE	(1U << 3)	/* app defines CQ size */
#define IORING_SETUP_CLAMP	(1U << 4)	/* clamp SQ/CQ ring sizes */
#define IORING_SETUP_ATTACH_WQ	(1U << 5)	/* attach to existing wq */
#define IORING_SETUP_R_DISABLED	(1U << 6)	/* start with ring disabled */
#define IORING_SETUP_SUBMIT_ALL	(1U << 7)	/* continue submit on error */
/*
 * Cooperative task running. When requests complete, they often require
 * forcing the submitter to transition to the kernel to complete. If this
 * flag is set, work will be done when the task transitions anyway, rather
 * than force an inter-processor interrupt reschedule. This avoids interrupting
 * a task running in userspace, and saves an IPI.
 */
#define IORING_SETUP_COOP_TASKRUN	(1U << 8)
/*
 * If COOP_TASKRUN is set, get notified if task work is available for
 * running and a kernel transition would be needed to run it. This sets
 * IORING_SQ_TASKRUN in the sq ring flags. Not valid with COOP_TASKRUN.
 */
#define IORING_SETUP_TASKRUN_FLAG	(1U << 9)
#define IORING_SETUP_SQE128		(1U << 10) /* SQEs are 128 byte */
#define IORING_SETUP_CQE32		(1U << 11) /* CQEs are 32 byte */
/*
 * Only one task is allowed to submit requests
 */
#define IORING_SETUP_SINGLE_ISSUER	(1U << 12)

/*
 * Defer running task work to get events.
 * Rather than running bits of task work whenever the task transitions
 * try to do it just before it is needed.
 */
#define IORING_SETUP_DEFER_TASKRUN	(1U << 13)

/*
 * Application provides ring memory
 */
#define IORING_SETUP_NO_MMAP		(1U << 14)

/*
 * Register the ring fd in itself for use with
 * IORING_REGISTER_USE_REGISTERED_RING; return a registered fd index rather
 * than an fd.
 */
#define IORING_SETUP_REGISTERED_FD_ONLY	(1U << 15)

/*
 * Removes indirection through the SQ index array.
 */
#define IORING_SETUP_NO_SQARRAY		(1U << 16)

enum io_uring_op {
	IORING_OP_NOP,
	IORING_OP_READV,
	IORING_OP_WRITEV,
	IORING_OP_FSYNC,
	IORING_OP_READ_FIXED,
	IORING_OP_WRITE_FIXED,
	IORING_OP_POLL_ADD,
	IORING_OP_POLL_REMOVE,
	IORING_OP_SYNC_FILE_RANGE,
	IORING_OP_SENDMSG,
	IORING_OP_RECVMSG,
	IORING_OP_TIMEOUT,
	IORING_OP_TIMEOUT_REMOVE,
	IORING_OP_ACCEPT,
	IORING_OP_ASYNC_CANCEL,
	IORING_OP_LINK_TIMEOUT,
	IORING_OP_CONNECT,
	IORING_OP_FALLOCATE,
	IORING_OP_OPENAT,
	IORING_OP_CLOSE,
	IORING_OP_FILES_UPDATE,
	IORING_OP_STATX,
	IORING_OP_READ,
	IORING_OP_WRITE,
	IORING_OP_FADVISE,
	IORING_OP_MADVISE,
	IORING_OP_SEND,
	IORING_OP_RECV,
	IORING_OP_OPENAT2,
	IORING_OP_EPOLL_CTL,
	IORING_OP_SPLICE,
	IORING_OP_PROVIDE_BUFFERS,
	IORING_OP_REMOVE_BUFFERS,
	IORING_OP_TEE,
	IORING_OP_SHUTDOWN,
	IORING_OP_RENAMEAT,
	IORING_OP_UNLINKAT,
	IORING_OP_MKDIRAT,
	IORING_OP_SYMLINKAT,
	IORING_OP_LINKAT,
	IORING_OP_MSG_RING,
	IORING_OP_FSETXATTR,
	IORING_OP_SETXATTR,
	IORING_OP_FGETXATTR,
	IORING_OP_GETXATTR,
	IORING_OP_SOCKET,
	IORING_OP_URING_CMD,
	IORING_OP_SEND_ZC,
	IORING_OP_SENDMSG_ZC,
	IORING_OP_READ_MULTISHOT,
	IORING_OP_WAITID,
	IORING_OP_FUTEX_WAIT,
	IORING_OP_FUTEX_WAKE,
	IORING_OP_FUTEX_WAITV,
	IORING_OP_FIXED_FD_INSTALL,
	IORING_OP_FTRUNCATE,

	/* this goes last, obviously */
	IORING_OP_LAST,
};

/*
 * sqe->uring_cmd_flags
 * IORING_URING_CMD_FIXED	use registered buffer; pass this flag
 *				along with setting sqe->buf_index.
 */
#define IORING_URING_CMD_FIXED	(1U << 0)


/*
 * sqe->fsync_flags
 */
#define IORING_FSYNC_DATASYNC	(1U << 0)

/*
 * sqe->timeout_flags
 */
#define IORING_TIMEOUT_ABS		(1U << 0)
#define IORING_TIMEOUT_UPDATE		(1U << 1)
#define IORING_TIMEOUT_BOOTTIME		(1U << 2)
#define IORING_TIMEOUT_REALTIME		(1U << 3)
#define IORING_LINK_TIMEOUT_UPDATE	(1U << 4)
#define IORING_TIMEOUT_ETIME_SUCCESS	(1U << 5)
#define IORING_TIMEOUT_MULTISHOT	(1U << 6)
#define IORING_TIMEOUT_CLOCK_MASK	(IORING_TIMEOUT_BOOTTIME | IORING_TIMEOUT_REALTIME)
#define IORING_TIMEOUT_UPDATE_MASK	(IORING_TIMEOUT_UPDATE | IORING_LINK_TIMEOUT_UPDATE)
/*
 * sqe->splice_flags
 * extends splice(2) flags
 */
#define SPLICE_F_FD_IN_FIXED	(1U << 31) /* the last bit of __u32 */

/*
 * POLL_ADD flags. Note that since sqe->poll_events is the flag space, the
 * command flags for POLL_ADD are stored in sqe->len.
 *
 * IORING_POLL_ADD_MULTI	Multishot poll. Sets IORING_CQE_F_MORE if
 *				the poll handler will continue to report
 *				CQEs on behalf of the same SQE.
 *
 * IORING_POLL_UPDATE		Update existing poll request, matching
 *				sqe->addr as the old user_data field.
 *
 * IORING_POLL_LEVEL		Level triggered poll.
 */
#define IORING_POLL_ADD_MULTI	(1U << 0)
#define IORING_POLL_UPDATE_EVENTS	(1U << 1)
#define IORING_POLL_UPDATE_USER_DATA	(1U << 2)
#define IORING_POLL_ADD_LEVEL		(1U << 3)

/*
 * ASYNC_CANCEL flags.
 *
 * IORING_ASYNC_CANCEL_ALL	Cancel all requests that match the given key
 * IORING_ASYNC_CANCEL_FD	Key off 'fd' for cancelation rather than the
 *				request 'user_data'
 * IORING_ASYNC_CANCEL_ANY	Match any request
 * IORING_ASYNC_CANCEL_FD_FIXED	'fd' passed in is a fixed descriptor
 */
#define IORING_ASYNC_CANCEL_ALL	(1U << 0)
#define IORING_ASYNC_CANCEL_FD	(1U << 1)
#define IORING_ASYNC_CANCEL_ANY	(1U << 2)
#define IORING_ASYNC_CANCEL_FD_FIXED	(1U << 3)

/*
 * send/sendmsg and recv/recvmsg flags (sqe->ioprio)
 *
 * IORING_RECVSEND_POLL_FIRST	If set, instead of first attempting to send
 *				or receive and arm poll if that yields an
 *				-EAGAIN result, arm poll upfront and skip
 *				the initial transfer attempt.
 *
 * IORING_RECV_MULTISHOT	Multishot recv. Sets IORING_CQE_F_MORE if
 *				the handler will continue to report
 *				CQEs on behalf of the same SQE.
 *
 * IORING_RECVSEND_FIXED_BUF	Use registered buffers, the index is stored in
 *				the buf_index field.
 *
 * IORING_SEND_ZC_REPORT_USAGE
 *				If set, SEND[MSG]_ZC should report
 *				the zerocopy usage in cqe.res
 *				for the IORING_CQE_F_NOTIF cqe.
 *				0 is reported if zerocopy was actually possible.
 *				IORING_NOTIF_USAGE_ZC_COPIED if data was copied
 *				(at least partially).
 *
<<<<<<< HEAD
 * IORING_RECVSEND_BUNDLE	Used with IOSQE_BUFFER_SELECT. If set, send or
 *				recv will grab as many buffers from the buffer
 *				group ID given and send them all. The completion
 *				result 	will be the number of buffers send, with
 *				the starting buffer ID in cqe->flags as per
 *				usual for provided buffer usage. The buffers
 *				will be	contigious from the starting buffer ID.
=======
 * IORING_RECVSEND_BUNDLE	Used with IOSQE_BUFFER_SELECT. If set, send wil
 *				grab as many buffers from the buffer group ID
 *				given and send them all. The completion result
 *				will be the number of buffers send, with the
 *				starting buffer ID in cqe->flags as per usual
 *				for provided buffer usage. The buffers will be
 *				contigious from the starting buffer ID.
>>>>>>> 4eec7acc
 */
#define IORING_RECVSEND_POLL_FIRST	(1U << 0)
#define IORING_RECV_MULTISHOT		(1U << 1)
#define IORING_RECVSEND_FIXED_BUF	(1U << 2)
#define IORING_SEND_ZC_REPORT_USAGE	(1U << 3)
#define IORING_RECVSEND_BUNDLE		(1U << 4)

/*
 * cqe.res for IORING_CQE_F_NOTIF if
 * IORING_SEND_ZC_REPORT_USAGE was requested
 *
 * It should be treated as a flag, all other
 * bits of cqe.res should be treated as reserved!
 */
#define IORING_NOTIF_USAGE_ZC_COPIED    (1U << 31)

/*
 * accept flags stored in sqe->ioprio
 */
#define IORING_ACCEPT_MULTISHOT	(1U << 0)
#define IORING_ACCEPT_DONTWAIT	(1U << 1)
#define IORING_ACCEPT_POLL_FIRST	(1U << 2)

/*
 * IORING_OP_MSG_RING command types, stored in sqe->addr
 */
enum {
	IORING_MSG_DATA,	/* pass sqe->len as 'res' and off as user_data */
	IORING_MSG_SEND_FD,	/* send a registered fd to another ring */
};

/*
 * IORING_OP_MSG_RING flags (sqe->msg_ring_flags)
 *
 * IORING_MSG_RING_CQE_SKIP	Don't post a CQE to the target ring. Not
 *				applicable for IORING_MSG_DATA, obviously.
 */
#define IORING_MSG_RING_CQE_SKIP	(1U << 0)
/* Pass through the flags from sqe->file_index to cqe->flags */
#define IORING_MSG_RING_FLAGS_PASS	(1U << 1)

/*
 * IORING_OP_FIXED_FD_INSTALL flags (sqe->install_fd_flags)
 *
 * IORING_FIXED_FD_NO_CLOEXEC	Don't mark the fd as O_CLOEXEC
 */
#define IORING_FIXED_FD_NO_CLOEXEC	(1U << 0)

/*
 * IORING_OP_NOP flags (sqe->nop_flags)
 *
 * IORING_NOP_INJECT_RESULT	Inject result from sqe->result
 */
#define IORING_NOP_INJECT_RESULT	(1U << 0)

/*
 * IO completion data structure (Completion Queue Entry)
 */
struct io_uring_cqe {
	__u64	user_data;	/* sqe->data submission passed back */
	__s32	res;		/* result code for this event */
	__u32	flags;

	/*
	 * If the ring is initialized with IORING_SETUP_CQE32, then this field
	 * contains 16-bytes of padding, doubling the size of the CQE.
	 */
	__u64 big_cqe[];
};

/*
 * cqe->flags
 *
 * IORING_CQE_F_BUFFER	If set, the upper 16 bits are the buffer ID
 * IORING_CQE_F_MORE	If set, parent SQE will generate more CQE entries
 * IORING_CQE_F_SOCK_NONEMPTY	If set, more data to read after socket recv
 * IORING_CQE_F_NOTIF	Set for notification CQEs. Can be used to distinct
 * 			them from sends.
 */
#define IORING_CQE_F_BUFFER		(1U << 0)
#define IORING_CQE_F_MORE		(1U << 1)
#define IORING_CQE_F_SOCK_NONEMPTY	(1U << 2)
#define IORING_CQE_F_NOTIF		(1U << 3)

enum {
	IORING_CQE_BUFFER_SHIFT		= 16,
};

/*
 * Magic offsets for the application to mmap the data it needs
 */
#define IORING_OFF_SQ_RING		0ULL
#define IORING_OFF_CQ_RING		0x8000000ULL
#define IORING_OFF_SQES			0x10000000ULL
#define IORING_OFF_PBUF_RING		0x80000000ULL
#define IORING_OFF_PBUF_SHIFT		16
#define IORING_OFF_MMAP_MASK		0xf8000000ULL

/*
 * Filled with the offset for mmap(2)
 */
struct io_sqring_offsets {
	__u32 head;
	__u32 tail;
	__u32 ring_mask;
	__u32 ring_entries;
	__u32 flags;
	__u32 dropped;
	__u32 array;
	__u32 resv1;
	__u64 user_addr;
};

/*
 * sq_ring->flags
 */
#define IORING_SQ_NEED_WAKEUP	(1U << 0) /* needs io_uring_enter wakeup */
#define IORING_SQ_CQ_OVERFLOW	(1U << 1) /* CQ ring is overflown */
#define IORING_SQ_TASKRUN	(1U << 2) /* task should enter the kernel */

struct io_cqring_offsets {
	__u32 head;
	__u32 tail;
	__u32 ring_mask;
	__u32 ring_entries;
	__u32 overflow;
	__u32 cqes;
	__u32 flags;
	__u32 resv1;
	__u64 user_addr;
};

/*
 * cq_ring->flags
 */

/* disable eventfd notifications */
#define IORING_CQ_EVENTFD_DISABLED	(1U << 0)

/*
 * io_uring_enter(2) flags
 */
#define IORING_ENTER_GETEVENTS		(1U << 0)
#define IORING_ENTER_SQ_WAKEUP		(1U << 1)
#define IORING_ENTER_SQ_WAIT		(1U << 2)
#define IORING_ENTER_EXT_ARG		(1U << 3)
#define IORING_ENTER_REGISTERED_RING	(1U << 4)

/*
 * Passed in for io_uring_setup(2). Copied back with updated info on success
 */
struct io_uring_params {
	__u32 sq_entries;
	__u32 cq_entries;
	__u32 flags;
	__u32 sq_thread_cpu;
	__u32 sq_thread_idle;
	__u32 features;
	__u32 wq_fd;
	__u32 resv[3];
	struct io_sqring_offsets sq_off;
	struct io_cqring_offsets cq_off;
};

/*
 * io_uring_params->features flags
 */
#define IORING_FEAT_SINGLE_MMAP		(1U << 0)
#define IORING_FEAT_NODROP		(1U << 1)
#define IORING_FEAT_SUBMIT_STABLE	(1U << 2)
#define IORING_FEAT_RW_CUR_POS		(1U << 3)
#define IORING_FEAT_CUR_PERSONALITY	(1U << 4)
#define IORING_FEAT_FAST_POLL		(1U << 5)
#define IORING_FEAT_POLL_32BITS 	(1U << 6)
#define IORING_FEAT_SQPOLL_NONFIXED	(1U << 7)
#define IORING_FEAT_EXT_ARG		(1U << 8)
#define IORING_FEAT_NATIVE_WORKERS	(1U << 9)
#define IORING_FEAT_RSRC_TAGS		(1U << 10)
#define IORING_FEAT_CQE_SKIP		(1U << 11)
#define IORING_FEAT_LINKED_FILE		(1U << 12)
#define IORING_FEAT_REG_REG_RING	(1U << 13)
<<<<<<< HEAD
#define IORING_FEAT_RECVSEND_BUNDLE	(1U << 14)
=======
#define IORING_FEAT_SEND_BUF_SELECT	(1U << 14)
>>>>>>> 4eec7acc

/*
 * io_uring_register(2) opcodes and arguments
 */
enum {
	IORING_REGISTER_BUFFERS			= 0,
	IORING_UNREGISTER_BUFFERS		= 1,
	IORING_REGISTER_FILES			= 2,
	IORING_UNREGISTER_FILES			= 3,
	IORING_REGISTER_EVENTFD			= 4,
	IORING_UNREGISTER_EVENTFD		= 5,
	IORING_REGISTER_FILES_UPDATE		= 6,
	IORING_REGISTER_EVENTFD_ASYNC		= 7,
	IORING_REGISTER_PROBE			= 8,
	IORING_REGISTER_PERSONALITY		= 9,
	IORING_UNREGISTER_PERSONALITY		= 10,
	IORING_REGISTER_RESTRICTIONS		= 11,
	IORING_REGISTER_ENABLE_RINGS		= 12,

	/* extended with tagging */
	IORING_REGISTER_FILES2			= 13,
	IORING_REGISTER_FILES_UPDATE2		= 14,
	IORING_REGISTER_BUFFERS2		= 15,
	IORING_REGISTER_BUFFERS_UPDATE		= 16,

	/* set/clear io-wq thread affinities */
	IORING_REGISTER_IOWQ_AFF		= 17,
	IORING_UNREGISTER_IOWQ_AFF		= 18,

	/* set/get max number of io-wq workers */
	IORING_REGISTER_IOWQ_MAX_WORKERS	= 19,

	/* register/unregister io_uring fd with the ring */
	IORING_REGISTER_RING_FDS		= 20,
	IORING_UNREGISTER_RING_FDS		= 21,

	/* register ring based provide buffer group */
	IORING_REGISTER_PBUF_RING		= 22,
	IORING_UNREGISTER_PBUF_RING		= 23,

	/* sync cancelation API */
	IORING_REGISTER_SYNC_CANCEL		= 24,

	/* register a range of fixed file slots for automatic slot allocation */
	IORING_REGISTER_FILE_ALLOC_RANGE	= 25,

	/* return status information for a buffer group */
	IORING_REGISTER_PBUF_STATUS		= 26,

	/* set/clear busy poll settings */
	IORING_REGISTER_NAPI			= 27,
	IORING_UNREGISTER_NAPI			= 28,

	/* this goes last */
	IORING_REGISTER_LAST,

	/* flag added to the opcode to use a registered ring fd */
	IORING_REGISTER_USE_REGISTERED_RING	= 1U << 31
};

/* io-wq worker categories */
enum {
	IO_WQ_BOUND,
	IO_WQ_UNBOUND,
};

/* deprecated, see struct io_uring_rsrc_update */
struct io_uring_files_update {
	__u32 offset;
	__u32 resv;
	__aligned_u64 /* __s32 * */ fds;
};

/*
 * Register a fully sparse file space, rather than pass in an array of all
 * -1 file descriptors.
 */
#define IORING_RSRC_REGISTER_SPARSE	(1U << 0)

struct io_uring_rsrc_register {
	__u32 nr;
	__u32 flags;
	__u64 resv2;
	__aligned_u64 data;
	__aligned_u64 tags;
};

struct io_uring_rsrc_update {
	__u32 offset;
	__u32 resv;
	__aligned_u64 data;
};

struct io_uring_rsrc_update2 {
	__u32 offset;
	__u32 resv;
	__aligned_u64 data;
	__aligned_u64 tags;
	__u32 nr;
	__u32 resv2;
};

/* Skip updating fd indexes set to this value in the fd table */
#define IORING_REGISTER_FILES_SKIP	(-2)

#define IO_URING_OP_SUPPORTED	(1U << 0)

struct io_uring_probe_op {
	__u8 op;
	__u8 resv;
	__u16 flags;	/* IO_URING_OP_* flags */
	__u32 resv2;
};

struct io_uring_probe {
	__u8 last_op;	/* last opcode supported */
	__u8 ops_len;	/* length of ops[] array below */
	__u16 resv;
	__u32 resv2[3];
	struct io_uring_probe_op ops[];
};

struct io_uring_restriction {
	__u16 opcode;
	union {
		__u8 register_op; /* IORING_RESTRICTION_REGISTER_OP */
		__u8 sqe_op;      /* IORING_RESTRICTION_SQE_OP */
		__u8 sqe_flags;   /* IORING_RESTRICTION_SQE_FLAGS_* */
	};
	__u8 resv;
	__u32 resv2[3];
};

struct io_uring_buf {
	__u64	addr;
	__u32	len;
	__u16	bid;
	__u16	resv;
};

struct io_uring_buf_ring {
	union {
		/*
		 * To avoid spilling into more pages than we need to, the
		 * ring tail is overlaid with the io_uring_buf->resv field.
		 */
		struct {
			__u64	resv1;
			__u32	resv2;
			__u16	resv3;
			__u16	tail;
		};
		struct io_uring_buf	bufs[0];
	};
};

/*
 * Flags for IORING_REGISTER_PBUF_RING.
 *
 * IOU_PBUF_RING_MMAP:	If set, kernel will allocate the memory for the ring.
 *			The application must not set a ring_addr in struct
 *			io_uring_buf_reg, instead it must subsequently call
 *			mmap(2) with the offset set as:
 *			IORING_OFF_PBUF_RING | (bgid << IORING_OFF_PBUF_SHIFT)
 *			to get a virtual mapping for the ring.
 */
enum {
	IOU_PBUF_RING_MMAP	= 1,
};

/* argument for IORING_(UN)REGISTER_PBUF_RING */
struct io_uring_buf_reg {
	__u64	ring_addr;
	__u32	ring_entries;
	__u16	bgid;
	__u16	flags;
	__u64	resv[3];
};

/* argument for IORING_REGISTER_PBUF_STATUS */
struct io_uring_buf_status {
	__u32	buf_group;	/* input */
	__u32	head;		/* output */
	__u32	resv[8];
};

/* argument for IORING_(UN)REGISTER_NAPI */
struct io_uring_napi {
	__u32   busy_poll_to;
	__u8    prefer_busy_poll;
	__u8    pad[3];
	__u64   resv;
};

/*
 * io_uring_restriction->opcode values
 */
enum {
	/* Allow an io_uring_register(2) opcode */
	IORING_RESTRICTION_REGISTER_OP		= 0,

	/* Allow an sqe opcode */
	IORING_RESTRICTION_SQE_OP		= 1,

	/* Allow sqe flags */
	IORING_RESTRICTION_SQE_FLAGS_ALLOWED	= 2,

	/* Require sqe flags (these flags must be set on each submission) */
	IORING_RESTRICTION_SQE_FLAGS_REQUIRED	= 3,

	IORING_RESTRICTION_LAST
};

struct io_uring_getevents_arg {
	__u64	sigmask;
	__u32	sigmask_sz;
	__u32	pad;
	__u64	ts;
};

/*
 * Argument for IORING_REGISTER_SYNC_CANCEL
 */
struct io_uring_sync_cancel_reg {
	__u64				addr;
	__s32				fd;
	__u32				flags;
	struct __kernel_timespec	timeout;
	__u64				pad[4];
};

/*
 * Argument for IORING_REGISTER_FILE_ALLOC_RANGE
 * The range is specified as [off, off + len)
 */
struct io_uring_file_index_range {
	__u32	off;
	__u32	len;
	__u64	resv;
};

struct io_uring_recvmsg_out {
	__u32 namelen;
	__u32 controllen;
	__u32 payloadlen;
	__u32 flags;
};

/*
 * Argument for IORING_OP_URING_CMD when file is a socket
 */
enum {
	SOCKET_URING_OP_SIOCINQ		= 0,
	SOCKET_URING_OP_SIOCOUTQ,
	SOCKET_URING_OP_GETSOCKOPT,
	SOCKET_URING_OP_SETSOCKOPT,
};

#ifdef __cplusplus
}
#endif

#endif<|MERGE_RESOLUTION|>--- conflicted
+++ resolved
@@ -348,15 +348,6 @@
  *				IORING_NOTIF_USAGE_ZC_COPIED if data was copied
  *				(at least partially).
  *
-<<<<<<< HEAD
- * IORING_RECVSEND_BUNDLE	Used with IOSQE_BUFFER_SELECT. If set, send or
- *				recv will grab as many buffers from the buffer
- *				group ID given and send them all. The completion
- *				result 	will be the number of buffers send, with
- *				the starting buffer ID in cqe->flags as per
- *				usual for provided buffer usage. The buffers
- *				will be	contigious from the starting buffer ID.
-=======
  * IORING_RECVSEND_BUNDLE	Used with IOSQE_BUFFER_SELECT. If set, send wil
  *				grab as many buffers from the buffer group ID
  *				given and send them all. The completion result
@@ -364,7 +355,6 @@
  *				starting buffer ID in cqe->flags as per usual
  *				for provided buffer usage. The buffers will be
  *				contigious from the starting buffer ID.
->>>>>>> 4eec7acc
  */
 #define IORING_RECVSEND_POLL_FIRST	(1U << 0)
 #define IORING_RECV_MULTISHOT		(1U << 1)
@@ -546,11 +536,7 @@
 #define IORING_FEAT_CQE_SKIP		(1U << 11)
 #define IORING_FEAT_LINKED_FILE		(1U << 12)
 #define IORING_FEAT_REG_REG_RING	(1U << 13)
-<<<<<<< HEAD
 #define IORING_FEAT_RECVSEND_BUNDLE	(1U << 14)
-=======
-#define IORING_FEAT_SEND_BUF_SELECT	(1U << 14)
->>>>>>> 4eec7acc
 
 /*
  * io_uring_register(2) opcodes and arguments
